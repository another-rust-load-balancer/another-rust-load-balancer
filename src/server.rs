--- conflicted
+++ resolved
@@ -25,18 +25,12 @@
   usize,
 };
 use tokio::io::{AsyncRead, AsyncWrite};
-<<<<<<< HEAD
-use arc_swap::ArcSwap;
-
-pub async fn create<'a, I, IE, IO>(acceptor: I, shared_data: Arc<ArcSwap<SharedData>>, https: bool) -> Result<(), io::Error>
-=======
 
 pub async fn create<'a, I, IE, IO>(
   acceptor: I,
   shared_data: Arc<ArcSwap<SharedData>>,
   https: bool,
 ) -> Result<(), io::Error>
->>>>>>> 953bbf3b
 where
   I: Accept<Conn = IO, Error = IE>,
   IE: Into<Box<dyn std::error::Error + Send + Sync>>,
