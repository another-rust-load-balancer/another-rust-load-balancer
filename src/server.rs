--- conflicted
+++ resolved
@@ -148,14 +148,6 @@
   }
 }
 
-<<<<<<< HEAD
-pub struct SharedData {
-  pub acme_handler: Arc<AcmeHandler>,
-  pub backend_pools: Vec<Arc<BackendPool>>,
-}
-
-=======
->>>>>>> 99dd619a
 pub struct MainService {
   client_address: SocketAddr,
   shared_data: Arc<SharedData>,
@@ -165,27 +157,13 @@
 pub struct SharedData {
   pub backend_pools: Vec<Arc<BackendPool>>,
   pub certificates: HashMap<String, CertificateConfig>,
-}
-
-<<<<<<< HEAD
-pub fn bad_request() -> Response<Body> {
-  Response::builder()
-    .status(StatusCode::BAD_REQUEST)
-    .body(Body::empty())
-    .unwrap()
-}
-
-pub fn not_found() -> Response<Body> {
-  Response::builder()
-    .status(StatusCode::NOT_FOUND)
-    .body(Body::from("404 - page not found"))
-    .unwrap()
-=======
+  pub acme_handler: Arc<AcmeHandler>,
+}
+
 #[derive(Debug, Clone, Copy, Eq, PartialEq, Deserialize, Hash)]
 pub enum Scheme {
   HTTP,
   HTTPS,
->>>>>>> 99dd619a
 }
 
 impl Display for Scheme {
