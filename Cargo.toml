[package]
name = "another-rust-load-balancer"
version = "0.1.0"
authors = ["Adrodoc <adrodoc55@googlemail.com>", "Jonas Dellinger <jonas@dellinger.dev>", "Lorenz Burghardt <git@lorenz.kiwi>"]
edition = "2018"

# See more keys and their definitions at https://doc.rust-lang.org/cargo/reference/manifest.html

[dependencies]
<<<<<<< HEAD
acme-lib = "0.8.1"
=======
>>>>>>> 953bbf3b
arc-swap = "1.2.0"
async-stream = "0.3"
async-trait = "0.1"
async-compression = { version = "0.3", features = ["brotli", "deflate", "gzip", "tokio"] }
bytes = "0.5"
chrono = "0.4"
clap = "2.33"
cookie = "0.14"
futures = "0.3"
futures-util = "0.3"
hyper = { version = "0.14", features = ["client", "server", "http1", "http2", "stream"] }
hyper-rustls = "0.22"
log = "0.4"
log4rs = "1.0"
notify = "4.0"
pin-project = "1.0"
pom = "3.2"
rand = "0.8"
regex = "1.4"
serde = { version = "1.0", features = ["derive"] }
tokio = {version = "1.0", features = ["full"] }
tokio-rustls = "0.22"
tokio-util = { version = "0.6", features = ["full"] }
toml = "0.5"
url = "2.2"<|MERGE_RESOLUTION|>--- conflicted
+++ resolved
@@ -7,10 +7,7 @@
 # See more keys and their definitions at https://doc.rust-lang.org/cargo/reference/manifest.html
 
 [dependencies]
-<<<<<<< HEAD
 acme-lib = "0.8.1"
-=======
->>>>>>> 953bbf3b
 arc-swap = "1.2.0"
 async-stream = "0.3"
 async-trait = "0.1"
